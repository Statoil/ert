--- conflicted
+++ resolved
@@ -83,15 +83,11 @@
   - popd
   - mkdir build
   - pushd build
-<<<<<<< HEAD
-  - cmake -DCMAKE_PREFIX_PATH="$LIBECL_INSTALL_ROOT;$LIBRES_INSTALL_ROOT" -DBUILD_TESTS=ON -DBUILD_PYTHON=ON -DERT_DOC=OFF ..
-=======
   - cmake -DCMAKE_PREFIX_PATH=$LIBECL_INSTALL_ROOT
           -DCMAKE_PREFIX_PATH=$LIBRES_INSTALL_ROOT
           -DCMAKE_MODULE_PATH=$LIBECL_INSTALL_ROOT/share/cmake/Modules
           -DBUILD_TESTS=ON -DBUILD_PYTHON=ON -DERT_DOC=OFF
           ..
->>>>>>> da61a32a
 
 script:
   - make
