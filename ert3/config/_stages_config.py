--- conflicted
+++ resolved
@@ -1,12 +1,7 @@
 from importlib.abc import Loader
 import importlib.util
 import mimetypes
-<<<<<<< HEAD
-from typing import Callable, List, cast, Union
-=======
-import sys
-from typing import Callable, List, Optional, cast, Dict, Any
->>>>>>> 1b3e23aa
+from typing import Callable, List, cast, Union, Dict, Any
 
 from pydantic import BaseModel, FilePath, ValidationError, validator
 import ert3
@@ -54,9 +49,7 @@
     )
 
 
-class InputRecord(_StagesConfig):
-    record: str
-    location: str
+class _MimeBase(_StagesConfig):
     mime: str = ""
 
     @validator("mime")
@@ -64,33 +57,20 @@
         return _ensure_mime(cls, field, values)
 
 
-class OutputRecord(_StagesConfig):
+class Record(_MimeBase):
     record: str
     location: str
-    mime: str = ""
-
-    @validator("mime")
-    def _ensure_output_record_mime(cls, field: str, values: Dict[str, Any]) -> str:
-        return _ensure_mime(cls, field, values)
 
 
-class TransportableCommand(_StagesConfig):
+class TransportableCommand(_MimeBase):
     name: str
     location: FilePath
-    mime: str = ""
-
-    @validator("mime")
-    def _ensure_transportable_command_mime(
-        cls, field: str, values: Dict[str, Any]
-    ) -> str:
-        return _ensure_mime(cls, field, values)
 
 
 class _Step(_StagesConfig):
     name: str
-    input: List[InputRecord]
-    output: List[OutputRecord]
-<<<<<<< HEAD
+    input: List[Record]
+    output: List[Record]
 
 
 class Function(_Step):
@@ -104,34 +84,6 @@
 class Unix(_Step):
     script: List[str]
     transportable_commands: List[TransportableCommand]
-=======
-    transportable_commands: Optional[List[TransportableCommand]] = []
-    function: Optional[Callable[..., Any]]
-
-    @root_validator
-    def check_defined(cls, step: Dict[str, Any]) -> Dict[str, Any]:
-        cmd_names = [cmd.name for cmd in step.get("transportable_commands", [])]
-        script_lines = step.get("script", [])
-        if step.get("type") == "function":
-            if cmd_names:
-                raise ValueError("Commands defined for a function stage")
-            if script_lines:
-                raise ValueError("Scripts defined for a function stage")
-            if not step.get("function"):
-                raise ValueError("No function defined")
-        return step
-
-    @validator("function", pre=True)
-    def function_is_valid(
-        cls, function: str, values: Dict[str, Any]
-    ) -> Optional[Callable[..., Any]]:
-        step_type = values.get("type")
-        if step_type != "function" and function:
-            raise ValueError(f"Function defined for {step_type} step")
-        if function is None:
-            return None
-        return _import_from(function)
->>>>>>> 1b3e23aa
 
 
 class StagesConfig(BaseModel):
