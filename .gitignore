*.o
*.so
.svn/
*/.svn/
*.pyc


# /devel/libenkf/src/
/devel/libenkf/src/.faultlist

# /develbranch/libenkf/src/
/develbranch/libenkf/src/.faultlist

<<<<<<< HEAD
# Ignore build catalog
/build

#       Ignore pdf from tex-test
/devel/libert_util/tests/data/latex_OK.pdf
#       Ignore Statoil test data
/devel/test-data/Statoil
=======
# /devel/build
/devel/build

# netbeans project
/devel/nbproject

/build
>>>>>>> eea05ba0
<|MERGE_RESOLUTION|>--- conflicted
+++ resolved
@@ -11,20 +11,10 @@
 # /develbranch/libenkf/src/
 /develbranch/libenkf/src/.faultlist
 
-<<<<<<< HEAD
 # Ignore build catalog
 /build
 
 #       Ignore pdf from tex-test
 /devel/libert_util/tests/data/latex_OK.pdf
 #       Ignore Statoil test data
-/devel/test-data/Statoil
-=======
-# /devel/build
-/devel/build
-
-# netbeans project
-/devel/nbproject
-
-/build
->>>>>>> eea05ba0
+/devel/test-data/Statoil